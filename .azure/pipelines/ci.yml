--- conflicted
+++ resolved
@@ -10,36 +10,14 @@
     displayName: Build Default
     pool:
       vmImage: ubuntu-latest
-<<<<<<< HEAD
-    condition: and(succeeded(), eq(variables['Build.SourceBranchName'], 'master'))
-=======
->>>>>>> 0a234bc8
     steps:
       - template: jobs/default-build.yml
 
-<<<<<<< HEAD
-  - job: develop
-    displayName: develop
-    pool:
-      vmImage: ubuntu-latest
-    condition: and(succeeded(), eq(variables['Build.SourceBranchName'], 'develop'))
-    steps:
-        - template: jobs/default-build.yml
-          parameters:
-            useDotNet: '3.1.x'
-
-  - job: net5
-    displayName: net5
-    pool:
-      vmImage: ubuntu-latest
-    condition: and(succeeded(), eq(variables['Build.SourceBranchName'], 'net5'))
-=======
 - stage: Test
   jobs:
   - job: Test_Default
     displayName: Test Default
     pool:
       vmImage: ubuntu-latest
->>>>>>> 0a234bc8
     steps:
       - template: jobs/default-test.yml