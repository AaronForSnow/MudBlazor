--- conflicted
+++ resolved
@@ -9,7 +9,6 @@
     display: block;
     justify-content: flex-start;
 
-<<<<<<< HEAD
     & > .mud-nav-link > .mud-nav-link-text {
         font-weight: 500;
     }
@@ -26,8 +25,6 @@
         }
     }
 
-=======
->>>>>>> 69dd658a
     & * .mud-navmenu .mud-nav-item .mud-nav-link {
         padding-left: 36px;
     }
@@ -42,13 +39,8 @@
 
 .mud-nav-link {
     width: 100%;
-<<<<<<< HEAD
     font-weight: 400;
     padding: 8px 0 8px 16px;
-=======
-    font-weight: 500;
-    padding: 8px 0 8px 12px;
->>>>>>> 69dd658a
     color: inherit;
     line-height: 1.75;
     display: inline-flex;
