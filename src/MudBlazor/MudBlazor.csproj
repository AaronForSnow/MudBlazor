--- conflicted
+++ resolved
@@ -37,7 +37,7 @@
     <Folder Include="wwwroot\" />
   </ItemGroup>
 
-<<<<<<< HEAD
+
   <Target Name="FileWatch" BeforeTargets="_CoreCollectWatchItems">
     <ItemGroup>
       <FileWatch Include="**\*.razor;" Exclude="node_modules\**\*;obj\**\*;bin\**\*" />
@@ -45,7 +45,6 @@
     </ItemGroup>
   </Target>
   
-=======
   <ItemGroup>
     <None Include="..\.editorconfig" Link=".editorconfig" />
     <None Include="bundleconfig.json">
@@ -55,5 +54,4 @@
       <CopyToOutputDirectory>Never</CopyToOutputDirectory>
     </None>
   </ItemGroup>
->>>>>>> 84bf1504
 </Project>