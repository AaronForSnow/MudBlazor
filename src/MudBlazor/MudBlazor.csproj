--- conflicted
+++ resolved
@@ -14,11 +14,7 @@
   <PropertyGroup>
     <Title>MudBlazor</Title>
     <PackageId>MudBlazor</PackageId>
-<<<<<<< HEAD
-    <Version>5.0.2</Version>
-=======
     <Version>5.0.3</Version>
->>>>>>> e137e277
     <PackageLicenseFile>LICENSE</PackageLicenseFile>
     <PackageIcon>Nuget.png</PackageIcon>
     <Company>MudBlazor</Company>
