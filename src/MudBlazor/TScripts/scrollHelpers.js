--- conflicted
+++ resolved
@@ -4,15 +4,8 @@
         let element = document.getElementById(elementId);
 
         if (element) {
-<<<<<<< HEAD
-          
-            element.scrollIntoView({
-                behavior,
-                block: 'center',
-                inline: 'start',
-            });
-=======
-            element.scrollIntoView({ behavior: 'auto', block: 'center', inline: 'start' });
+
+            element.scrollIntoView({ behavior, block: 'center', inline: 'start' });
         }
     },
     scrollToYear: (elementId) => {
@@ -20,7 +13,7 @@
 
         if (element) {
             element.parentNode.scrollTop = element.offsetTop - element.parentNode.offsetTop - element.scrollHeight * 3;
->>>>>>> 06c974a8
+
         }
     },
 
