﻿@namespace MudBlazor
@typeparam T
@inherits MudBaseInput<T>

<CascadingValue Name="Standalone" Value="false" IsFixed="true">
    <div class="mud-select">
        <MudInputControl Label="@Label" Variant="@Variant" HelperText="@HelperText" FullWidth="@FullWidth" Margin="@Margin" Class="@Classname" Style="@Style"
                         Error="@Error" ErrorText="@ErrorText" Disabled="@Disabled" @onclick="@ToggleMenu" Required="@Required">
            <InputContent>
                <MudInput @ref="_elementReference" InputType="@(CanRenderValue || (Strict && !IsValueInList) ? InputType.Hidden : InputType.Text)"
                          Class="mud-select-input" Margin="@Margin" Placeholder="@Placeholder"
                          Variant="@Variant"
                          TextUpdateSuppression="@TextUpdateSuppression"
                          Value="@(Strict && !IsValueInList ? null : Text)" DisableUnderLine="@DisableUnderLine"
                          Disabled="@Disabled" ReadOnly="true" Error="@Error"
                          OnAdornmentClick="@OnAdornmentClick" AdornmentIcon="@_currentIcon" Adornment="@Adornment"
                          AdornmentColor="@AdornmentColor" IconSize="@IconSize" AdornmentText="@AdornmentText"
                          Clearable="@Clearable" OnClearButtonClick="(async (e) => await SelectClearButtonClickHandlerAsync(e))"
                          @attributes="UserAttributes">
                    @if (CanRenderValue)
                    {
                        @GetSelectedValuePresenter()
                    }
                </MudInput>
                <MudPopover Open=@(_isOpen) MaxHeight="@MaxHeight" Direction="@Direction" OffsetX="@OffsetX" OffsetY="@OffsetY" Class="@PopoverClass">
                    <CascadingValue Value="@((IMudSelect)this)" IsFixed="true">
                        <MudList Clickable="@(_isOpen==false?false:true)" Dense="@Dense" @bind-SelectedValue="_activeItemId">
                            @if (MultiSelection && SelectAll)
                            {
                                <MudListItem Icon="@SelectAllCheckBoxIcon" Text="@SelectAllText" OnClick="SelectAllClickAsync"  
                                 Dense="@Dense" Class="mud-list-item-clickable mud-select-all mud-typography-body1"/>
                            }
                            @ChildContent
                        </MudList>
                    </CascadingValue>
                </MudPopover>
            </InputContent>
        </MudInputControl>
<<<<<<< HEAD
        <MudPopover Open=@(_isOpen) MaxHeight="@MaxHeight" AnchorOrigin="@_anchorOrigin" TransformOrigin="@_transformOrigin" Class="@PopoverClass" RelativeWidth="true">
            <CascadingValue Value="@((IMudSelect)this)" IsFixed="true">
                @if (MultiSelection && SelectAll)
                {
                    <MudListItem Icon="@SelectAllCheckBoxIcon" Text="@SelectAllText" OnClick="SelectAllClickAsync"  
                        Dense="@Dense" Class="mud-list-item-clickable mud-select-all mud-typography-body1"/>
                }
                <MudList Clickable="true" Dense="@Dense">
                    @ChildContent
                </MudList>
            </CascadingValue>
        </MudPopover>
=======
>>>>>>> cf769de2
    </div>
</CascadingValue>

<MudOverlay Visible="_isOpen" OnClick="@CloseMenu" LockScroll="false" />
<|MERGE_RESOLUTION|>--- conflicted
+++ resolved
@@ -22,35 +22,20 @@
                         @GetSelectedValuePresenter()
                     }
                 </MudInput>
-                <MudPopover Open=@(_isOpen) MaxHeight="@MaxHeight" Direction="@Direction" OffsetX="@OffsetX" OffsetY="@OffsetY" Class="@PopoverClass">
+                <MudPopover Open=@(_isOpen) MaxHeight="@MaxHeight" AnchorOrigin="@_anchorOrigin" TransformOrigin="@_transformOrigin" Class="@PopoverClass" RelativeWidth="true">
                     <CascadingValue Value="@((IMudSelect)this)" IsFixed="true">
-                        <MudList Clickable="@(_isOpen==false?false:true)" Dense="@Dense" @bind-SelectedValue="_activeItemId">
-                            @if (MultiSelection && SelectAll)
-                            {
-                                <MudListItem Icon="@SelectAllCheckBoxIcon" Text="@SelectAllText" OnClick="SelectAllClickAsync"  
-                                 Dense="@Dense" Class="mud-list-item-clickable mud-select-all mud-typography-body1"/>
-                            }
+                        @if (MultiSelection && SelectAll)
+                        {
+                            <MudListItem Icon="@SelectAllCheckBoxIcon" Text="@SelectAllText" OnClick="SelectAllClickAsync"  
+                                Dense="@Dense" Class="mud-list-item-clickable mud-select-all mud-typography-body1"/>
+                        }
+                        <MudList Clickable="true" Dense="@Dense">
                             @ChildContent
                         </MudList>
                     </CascadingValue>
                 </MudPopover>
             </InputContent>
         </MudInputControl>
-<<<<<<< HEAD
-        <MudPopover Open=@(_isOpen) MaxHeight="@MaxHeight" AnchorOrigin="@_anchorOrigin" TransformOrigin="@_transformOrigin" Class="@PopoverClass" RelativeWidth="true">
-            <CascadingValue Value="@((IMudSelect)this)" IsFixed="true">
-                @if (MultiSelection && SelectAll)
-                {
-                    <MudListItem Icon="@SelectAllCheckBoxIcon" Text="@SelectAllText" OnClick="SelectAllClickAsync"  
-                        Dense="@Dense" Class="mud-list-item-clickable mud-select-all mud-typography-body1"/>
-                }
-                <MudList Clickable="true" Dense="@Dense">
-                    @ChildContent
-                </MudList>
-            </CascadingValue>
-        </MudPopover>
-=======
->>>>>>> cf769de2
     </div>
 </CascadingValue>
 
