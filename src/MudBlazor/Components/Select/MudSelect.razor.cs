--- conflicted
+++ resolved
@@ -369,17 +369,6 @@
 
         protected internal List<MudSelectItem<T>> _items = new();
         protected Dictionary<T, MudSelectItem<T>> _valueLookup = new();
-<<<<<<< HEAD
-        object _activeItemId = null;
-
-        internal bool Add(MudSelectItem<T> item)
-        {
-            // Check to avoid duplicate items based on their value
-            // It fixes that the number of real items is correct in the items list
-
-            var result = new bool?();
-
-=======
         protected Dictionary<T, MudSelectItem<T>> _shadowLookup = new();
 
         // note: this must be object to satisfy MudList
@@ -390,7 +379,6 @@
             if (item == null)
                 return false;
             bool? result = null;
->>>>>>> 88a79df9
             if (!_items.Select(x => x.Value).Contains(item.Value))
             {
                 _items.Add(item);
@@ -398,24 +386,6 @@
                 if (item.Value != null)
                 {
                     _valueLookup[item.Value] = item;
-<<<<<<< HEAD
-
-                    if (item.Value.Equals(Value))
-                    {
-                        _activeItemId = item.ItemId;
-                        result = true;
-                    }
-                }
-            }
-
-            UpdateSelectAllChecked();
-            if(result.HasValue == false)
-            {
-                result = item.Value.Equals(Value);
-            }
-
-            return result.Value;
-=======
                     if (item.Value.Equals(Value) && !MultiSelection)
                         result = true;
                 }
@@ -426,7 +396,6 @@
                 result = item.Value?.Equals(Value);
             }
             return result == true;
->>>>>>> 88a79df9
         }
 
         internal void Remove(MudSelectItem<T> item)
@@ -454,30 +423,21 @@
         /// <summary>
         /// Sets the direction the Select menu should open.
         /// </summary>
-<<<<<<< HEAD
-=======
         [ExcludeFromCodeCoverage]
->>>>>>> 88a79df9
         [Obsolete("Direction is obsolete. Use AnchorOrigin or TransformOrigin instead!", false)]
         [Parameter] public Direction Direction { get; set; } = Direction.Bottom;
 
         /// <summary>
         /// If true, the Select menu will open either before or after the input (left/right).
         /// </summary>
-<<<<<<< HEAD
-=======
         [ExcludeFromCodeCoverage]
->>>>>>> 88a79df9
         [Obsolete("OffsetX is obsolete. Use AnchorOrigin or TransformOrigin instead!", false)]
         [Parameter] public bool OffsetX { get; set; }
 
         /// <summary>
         /// If true, the Select menu will open either before or after the input (top/bottom).
         /// </summary>
-<<<<<<< HEAD
-=======
         /// [ExcludeFromCodeCoverage]
->>>>>>> 88a79df9
         [Obsolete("OffsetY is obsolete. Use AnchorOrigin or TransformOrigin instead!", false)]
         [Parameter] public bool OffsetY { get; set; }
 
@@ -511,10 +471,7 @@
         internal Origin _transformOrigin;
 
 #pragma warning disable CS0618 // This is for backwards compability until Obsolete is removed
-<<<<<<< HEAD
-=======
         [ExcludeFromCodeCoverage]
->>>>>>> 88a79df9
         private void GetPopoverOrigins()
         {
             if (Direction != Direction.Bottom || OffsetY || OffsetX)
@@ -550,8 +507,6 @@
         }
 #pragma warning restore CS0618 // Type or member is obsolete
 
-<<<<<<< HEAD
-=======
         public async Task SelectOption(int index)
         {
             if (index < 0 || index >= _items.Count)
@@ -563,7 +518,6 @@
             await SelectOption(_items[index].Value);
         }
 
->>>>>>> 88a79df9
         public async Task SelectOption(object obj)
         {
             var value = (T)obj;
@@ -621,10 +575,7 @@
                 HilightItem(null);
                 return;
             }
-<<<<<<< HEAD
-=======
             await WaitForRender();
->>>>>>> 88a79df9
             _valueLookup.TryGetValue(value, out var item);
             HilightItem(item);
         }
@@ -655,11 +606,7 @@
             if (MultiSelection && SelectAll)
             {
                 var oldState = _selectAllChecked;
-<<<<<<< HEAD
-                if (SelectedValues.Count == 0)
-=======
                 if (_selectedValues.Count == 0)
->>>>>>> 88a79df9
                 {
                     _selectAllChecked = false;
                 }
