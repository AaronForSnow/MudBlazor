--- conflicted
+++ resolved
@@ -233,8 +233,6 @@
 
         protected List<MudSelectItem<T>> _items = new();
         protected Dictionary<T, MudSelectItem<T>> _valueLookup = new();
-        internal bool _isOpen;
-        public string _currentIcon { get; set; }
         object _activeItemId = null;
 
         internal void Add(MudSelectItem<T> item)
@@ -309,7 +307,6 @@
         /// </summary>
         [Parameter] public EventCallback<MouseEventArgs> OnClearButtonClick { get; set; }
 
-<<<<<<< HEAD
         internal bool _isOpen;
 
         public string _currentIcon { get; set; }
@@ -353,8 +350,6 @@
         }
 #pragma warning restore CS0618 // Type or member is obsolete
 
-=======
->>>>>>> cf769de2
         public async Task SelectOption(object obj)
         {
             var value = (T)obj;
