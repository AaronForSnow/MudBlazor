﻿using System;
using System.Collections.Generic;
using System.Linq;
using Microsoft.AspNetCore.Components;
using MudBlazor.Utilities;

namespace MudBlazor
{
    /// <summary>
    /// Represents an option of a select or multi-select. To be used inside MudSelect.
    /// </summary>
    public partial class MudSelectItem<T> : MudBaseSelectItem, IDisposable
    {
        private String GetCssClasses() =>  new CssBuilder()
<<<<<<< HEAD
            .AddClass("mud-selected-item", IsSelected)
=======
>>>>>>> 88a79df9
            .AddClass(Class)
            .Build();

        private IMudSelect _parent;
        internal string ItemId { get; } = "_"+Guid.NewGuid().ToString().Substring(0,8);

        /// <summary>
        /// The parent select component
        /// </summary>
        [CascadingParameter]
        internal IMudSelect IMudSelect
        {
            get => _parent;
            set
            {
                _parent = value;
                if (_parent == null)
                    return;
                _parent.CheckGenericTypeMatch(this);
<<<<<<< HEAD

                if(MudSelect == null)
                {
                    return;
                }

=======
                if(MudSelect == null)
                    return;
>>>>>>> 88a79df9
                bool isSelected = MudSelect.Add(this);
                if ( _parent.MultiSelection)
                {
                    MudSelect.SelectionChangedFromOutside += OnUpdateSelectionStateFromOutside;
                    InvokeAsync(() => OnUpdateSelectionStateFromOutside(MudSelect.SelectedValues));
                }
                else
                {
                    IsSelected = isSelected;
                }
<<<<<<< HEAD
            }
        }

        [CascadingParameter(Name = "HideContent")]protected bool HideContent { get; set; }
=======
            }
        }

        private IMudShadowSelect  _shadowParent;
        private bool _isSelected;

        [CascadingParameter]
        internal IMudShadowSelect IMudShadowSelect
        {
            get => _shadowParent;
            set
            {
                _shadowParent = value;
                ((MudSelect<T>)_shadowParent)?.RegisterShadowItem(this);
            }
        }

        /// <summary>
        /// Select items with HideContent==true are only there to register their RenderFragment with the select but
        /// wont render and have no other purpose!
        /// </summary>
        [CascadingParameter(Name = "HideContent")]
        internal bool HideContent { get; set; }
>>>>>>> 88a79df9

        internal MudSelect<T> MudSelect => (MudSelect<T>)IMudSelect;

        private void OnUpdateSelectionStateFromOutside(IEnumerable<T> selection)
        {
            if (selection == null)
                return;
            var old_is_selected = IsSelected;
            IsSelected = selection.Contains(Value);
            if (old_is_selected != IsSelected)
                InvokeAsync(StateHasChanged);
        }

        /// <summary>
        /// A user-defined option that can be selected
        /// </summary>
        [Parameter] public T Value { get; set; }

        /// <summary>
        /// Mirrors the MultiSelection status of the parent select
        /// </summary>
        protected bool MultiSelection
        {
            get
            {
                if (MudSelect == null)
                    return false;
                return MudSelect.MultiSelection;
            }
        }

        /// <summary>
        /// Selected state of the option. Only works if the parent is a mulit-select
        /// </summary>
        internal bool IsSelected
        {
            get => _isSelected;
            set
            {
                _isSelected = value;
            }
        }

        /// <summary>
        /// The checkbox icon reflects the multi-select option's state
        /// </summary>
        protected string CheckBoxIcon
        {
            get
            {
                if (!MultiSelection)
                    return null;
                return IsSelected ? Icons.Material.Filled.CheckBox : Icons.Material.Filled.CheckBoxOutlineBlank;
            }
        }

        protected string DisplayString
        {
            get
            {
                var converter = MudSelect?.Converter;
                if (converter == null)
                    return $"{Value}";
                return converter.Set(Value);
            }
        }

        private void OnClicked()
        {
            if (MultiSelection)
                IsSelected = !IsSelected;

            MudSelect?.SelectOption(Value);
            InvokeAsync(StateHasChanged);
        }

        public void Dispose()
        {
            try
            {
                MudSelect?.Remove(this);
                ((MudSelect<T>)_shadowParent)?.UnregisterShadowItem(this);
            }
            catch (Exception) { }
        }
    }
}<|MERGE_RESOLUTION|>--- conflicted
+++ resolved
@@ -12,10 +12,6 @@
     public partial class MudSelectItem<T> : MudBaseSelectItem, IDisposable
     {
         private String GetCssClasses() =>  new CssBuilder()
-<<<<<<< HEAD
-            .AddClass("mud-selected-item", IsSelected)
-=======
->>>>>>> 88a79df9
             .AddClass(Class)
             .Build();
 
@@ -35,17 +31,14 @@
                 if (_parent == null)
                     return;
                 _parent.CheckGenericTypeMatch(this);
-<<<<<<< HEAD
-
                 if(MudSelect == null)
+                    return;
+                bool isSelected = MudSelect.Add(this);
+                if ( _parent.MultiSelection)
                 {
                     return;
                 }
 
-=======
-                if(MudSelect == null)
-                    return;
->>>>>>> 88a79df9
                 bool isSelected = MudSelect.Add(this);
                 if ( _parent.MultiSelection)
                 {
@@ -56,12 +49,6 @@
                 {
                     IsSelected = isSelected;
                 }
-<<<<<<< HEAD
-            }
-        }
-
-        [CascadingParameter(Name = "HideContent")]protected bool HideContent { get; set; }
-=======
             }
         }
 
@@ -85,7 +72,6 @@
         /// </summary>
         [CascadingParameter(Name = "HideContent")]
         internal bool HideContent { get; set; }
->>>>>>> 88a79df9
 
         internal MudSelect<T> MudSelect => (MudSelect<T>)IMudSelect;
 
