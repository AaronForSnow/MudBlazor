--- conflicted
+++ resolved
@@ -2,12 +2,8 @@
 @inherits MudBaseButton
 @using MudBlazor.Extensions
 
-<<<<<<< HEAD
 <MudElement @bind-Ref="@_elementReference"
             HtmlTag="@HtmlTag"
-=======
-<MudElement HtmlTag="@HtmlTag"
->>>>>>> d140566a
             Class="@Classname" 
             Style="@Style"
             @attributes="UserAttributes" 
@@ -16,12 +12,7 @@
             href="@Link" 
             target="@Target"
             rel="@(Target=="_blank"?"noopener":null)"
-<<<<<<< HEAD
-            disabled="@Disabled"
-           >
-=======
             disabled="@Disabled">
->>>>>>> d140566a
 
         @if (!String.IsNullOrEmpty(Icon))
         {
