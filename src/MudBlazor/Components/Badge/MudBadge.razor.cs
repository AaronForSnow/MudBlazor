﻿using System;
using System.Diagnostics.CodeAnalysis;
using System.Threading.Tasks;
using Microsoft.AspNetCore.Components;
using Microsoft.AspNetCore.Components.Web;
using MudBlazor.Extensions;
using MudBlazor.Utilities;

namespace MudBlazor
{
    public partial class MudBadge : MudComponentBase
    {
        protected string Classname =>
        new CssBuilder("mud-badge-root")
          .AddClass(Class)
        .Build();
#pragma warning disable CS0618 // Type or member is obsolete
        protected string WrapperClass =>
        new CssBuilder("mud-badge-wrapper")
            .AddClass($"mud-badge-{Origin.ToDescriptionString().Replace("-", " ")}")
            .AddClass("mud-badge-bottom right", Bottom) // Type or member is obsolete
        .Build();

        protected string BadgeClass =>
        new CssBuilder("mud-badge")
            .AddClass("mud-badge-dot", Dot)
            .AddClass("mud-badge-bordered", Bordered)
            .AddClass("mud-badge-icon", !string.IsNullOrEmpty(Icon) && !Dot)
            .AddClass($"mud-badge-{Origin.ToDescriptionString().Replace("-", " ")}")
            .AddClass($"mud-elevation-{Elevation.ToString()}")
            .AddClass("mud-theme-" + Color.ToDescriptionString())
            .AddClass("mud-badge-bottom right", Bottom) // Type or member is obsolete
#pragma warning restore CS0618 // Type or member is obsolete
            .AddClass("mud-badge-overlap", Overlap)
        .Build();

        /// <summary>
        /// The placement of the badge.
        /// </summary>
        [Parameter] public Origin Origin { get; set; } = Origin.TopRight;

        /// <summary>
        /// The higher the number, the heavier the drop-shadow.
        /// </summary>
        [Parameter] public int Elevation { set; get; } = 0;

        /// <summary>
        /// The visibility of the badge.
        /// </summary>
        [Parameter] public bool Visible { get; set; } = true;

        /// <summary>
        /// The color of the badge.
        /// </summary>
        [Parameter] public Color Color { get; set; } = Color.Default;

        /// <summary>
        /// Aligns the badge to bottom.
        /// </summary>
<<<<<<< HEAD
=======
        [ExcludeFromCodeCoverage]
>>>>>>> 88a79df9
        [Obsolete("Bottom is obsolete. Use Placement instead!", false)]
        [Parameter] public bool Bottom { get; set; }

        /// <summary>
        /// Aligns the badge to left.
        /// </summary>
<<<<<<< HEAD
=======
        [ExcludeFromCodeCoverage]
>>>>>>> 88a79df9
        [Obsolete("Left is obsolete. Use Placement instead!", false)]
        [Parameter] public bool Left { get => Start; set { Start = value; } }

        /// <summary>
        /// Aligns the badge to the start (Left in LTR and right in RTL).
        /// </summary>
<<<<<<< HEAD
=======
        [ExcludeFromCodeCoverage]
>>>>>>> 88a79df9
        [Obsolete("Start is obsolete. Use Placement instead!", false)]
        [Parameter] public bool Start { get; set; }

        /// <summary>
        /// Reduces the size of the badge and hide any of its content.
        /// </summary>
        [Parameter] public bool Dot { get; set; }

        /// <summary>
        /// Overlaps the childcontent on top of the content.
        /// </summary>
        [Parameter] public bool Overlap { get; set; }

        /// <summary>
        /// Applies a border around the badge.
        /// </summary>
        [Parameter] public bool Bordered { get; set; }

        /// <summary>
        /// Sets the Icon to use in the badge.
        /// </summary>
        [Parameter] public string Icon { get; set; }

        /// <summary>
        /// Max value to show when content is integer type.
        /// </summary>
        [Parameter] public int Max { get; set; } = 99;

        /// <summary>
        /// Content you want inside the badge. Supported types are string and integer.
        /// </summary>
        [Parameter] public object Content { get; set; }

        /// <summary>
        /// Child content of component, the content that the badge will apply to.
        /// </summary>
        [Parameter] public RenderFragment ChildContent { get; set; }

        /// <summary>
        /// Button click event if set.
        /// </summary>
        [Parameter] public EventCallback<MouseEventArgs> OnClick { get; set; }

        private string _content;

        private Task HandleBadgeClick(MouseEventArgs e)
        {
            if (OnClick.HasDelegate)
                return OnClick.InvokeAsync(e);

            return Task.CompletedTask;
        }

        protected override void OnParametersSet()
        {
            if (Content is string stringContent)
            {
                _content = stringContent;
            }
            else if (Content is int numberContent)
            {
                if (numberContent > Max)
                {
                    _content = Max + "+";
                }
                else
                {
                    _content = numberContent.ToString();
                }
            }
            else
            {
                _content = null;
            }
        }
    }
}<|MERGE_RESOLUTION|>--- conflicted
+++ resolved
@@ -57,30 +57,21 @@
         /// <summary>
         /// Aligns the badge to bottom.
         /// </summary>
-<<<<<<< HEAD
-=======
         [ExcludeFromCodeCoverage]
->>>>>>> 88a79df9
         [Obsolete("Bottom is obsolete. Use Placement instead!", false)]
         [Parameter] public bool Bottom { get; set; }
 
         /// <summary>
         /// Aligns the badge to left.
         /// </summary>
-<<<<<<< HEAD
-=======
         [ExcludeFromCodeCoverage]
->>>>>>> 88a79df9
         [Obsolete("Left is obsolete. Use Placement instead!", false)]
         [Parameter] public bool Left { get => Start; set { Start = value; } }
 
         /// <summary>
         /// Aligns the badge to the start (Left in LTR and right in RTL).
         /// </summary>
-<<<<<<< HEAD
-=======
         [ExcludeFromCodeCoverage]
->>>>>>> 88a79df9
         [Obsolete("Start is obsolete. Use Placement instead!", false)]
         [Parameter] public bool Start { get; set; }
 
