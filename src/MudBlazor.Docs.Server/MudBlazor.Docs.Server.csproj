--- conflicted
+++ resolved
@@ -15,13 +15,8 @@
 
   <ItemGroup>    
     <PackageReference Include="Toolbelt.Blazor.HeadElement" Version="5.0.0" />
-<<<<<<< HEAD
-    <PackageReference Include="Toolbelt.Blazor.HeadElement.ServerPrerendering" Version="1.2.2" />
-  </ItemGroup>
-=======
     <PackageReference Include="Toolbelt.Blazor.HeadElement.ServerPrerendering" Version="1.2.3" />
   </ItemGroup> 
->>>>>>> c24f6a9c
 
   <ItemGroup>
     <ProjectReference Include="..\MudBlazor.Docs\MudBlazor.Docs.csproj" />
