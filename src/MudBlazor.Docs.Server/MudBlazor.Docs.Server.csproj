--- conflicted
+++ resolved
@@ -6,22 +6,16 @@
   </PropertyGroup>
 
   <PropertyGroup Condition="'$(Configuration)|$(Platform)'=='Debug|AnyCPU'">
-    <DefineConstants>TRACE;DEBUG</DefineConstants>
+    <DefineConstants>DEBUG;TRACE</DefineConstants>
   </PropertyGroup>
 
   <PropertyGroup Condition="'$(Configuration)|$(Platform)'=='Release|AnyCPU'">
     <DefineConstants>TRACE</DefineConstants>
   </PropertyGroup>
 
-  <ItemGroup>
-<<<<<<< HEAD
-    <PackageReference Include="LiveSharp" Version="1.6.33" />
+  <ItemGroup>    
     <PackageReference Include="Toolbelt.Blazor.HeadElement" Version="5.0.0" />
     <PackageReference Include="Toolbelt.Blazor.HeadElement.ServerPrerendering" Version="1.2.2" />
-=======
-    <PackageReference Include="Toolbelt.Blazor.HeadElement" Version="5.0.0" />
-    <PackageReference Include="Toolbelt.Blazor.HeadElement.ServerPrerendering" Version="1.2.3" />
->>>>>>> adff6c0f
   </ItemGroup>
 
   <ItemGroup>
