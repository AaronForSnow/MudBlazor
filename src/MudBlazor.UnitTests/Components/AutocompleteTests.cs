<<<<<<< HEAD
﻿using System;
=======
﻿#pragma warning disable 1998

using System;
>>>>>>> d140566a
using System.Linq;
using System.Threading.Tasks;
using Bunit;
using Bunit.TestDoubles;
using FluentAssertions;
using Microsoft.AspNetCore.Components;
using Microsoft.Extensions.DependencyInjection;
using MudBlazor.Services;
using MudBlazor.UnitTests.Mocks;
using NUnit.Framework;

namespace MudBlazor.UnitTests
{

    [TestFixture]
    public class AutocompleteTests
    {
        private Bunit.TestContext ctx;

        [SetUp]
        public void Setup()
        {
            ctx = new Bunit.TestContext();
            ctx.JSInterop.Mode = JSRuntimeMode.Loose;
            ctx.Services.AddSingleton<NavigationManager>(new MockNavigationManager());
            ctx.Services.AddSingleton<IDialogService>(new DialogService());
            ctx.Services.AddSingleton<ISnackbar>(new MockSnackbar());
            ctx.Services.AddSingleton<IResizeListenerService>(new MockResizeListenerService());
        }

        [TearDown]
        public void TearDown() => ctx.Dispose();
        
        /// <summary>
        /// Initial value should be shown and popup should not open.
        /// </summary>
        [Test]
        public async Task AutocompleteTest1() {
            var comp = ctx.RenderComponent<AutocompleteTest1>();
            Console.WriteLine(comp.Markup);
            // select elements needed for the test
            var autocomplete = comp.FindComponent<MudAutocomplete<string>>().Instance;
            var menu = comp.Find("div.mud-popover");

            // check initial state
            autocomplete.Value.Should().Be("Alabama");
            autocomplete.Text.Should().Be("Alabama");
            menu.ClassList.Should().NotContain("mud-popover-open");
            await Task.Delay(100);
            menu = comp.Find("div.mud-popover");
            menu.ClassList.Should().NotContain("mud-popover-open");

            // now let's type a different state to see the popup open
            autocomplete.Text = "Calif";
            await Task.Delay(100);
            menu = comp.Find("div.mud-popover");
            menu.ClassList.Should().Contain("mud-popover-open");
            Console.WriteLine(comp.Markup);
            var items=comp.FindComponents<MudListItem>().ToArray();
            items.Length.Should().Be(1);
            items.First().Markup.Should().Contain("California");
            // click on California!
            comp.Find("div.mud-list-item").Click();
            // check state
            autocomplete.Value.Should().Be("California");
            autocomplete.Text.Should().Be("California");
            comp.Find("div.mud-popover").ClassList.Should().NotContain("mud-popover-open");
            await Task.Delay(100);
            comp.Find("div.mud-popover").ClassList.Should().NotContain("mud-popover-open");
        }

        /// <summary>
        /// Popup should open when 3 characters are typed and close when below.
        /// </summary>
        [Test]
        public async Task AutocompleteTest2()
        {
            var comp = ctx.RenderComponent<AutocompleteTest2>();
            Console.WriteLine(comp.Markup);
            // select elements needed for the test
            var select = comp.FindComponent<MudAutocomplete<string>>();
            var menu = comp.Find("div.mud-popover");
            var inputControl = comp.Find("div.mud-input-control");

            // check initial state
            menu.ClassList.Should().NotContain("mud-popover-open");

            // click and check if it has toggled the menu
            inputControl.Click();
            await Task.Delay(100);
            menu.ClassList.Should().NotContain("mud-popover-open");

            // type 3 characters and check if it has toggled the menu
            select.Instance.Text = "ala";
            await Task.Delay(100);
            menu.ClassList.Should().Contain("mud-popover-open");

            // type 2 characters and check if it has toggled the menu
            select.Instance.Text = "al";
            await Task.Delay(100);
            menu.ClassList.Should().NotContain("mud-popover-open");
        }

        /// <summary>
        /// Autocomplete should show 'Assam' (using ToStringFunc)
        /// </summary>
        [Test]
        public void AutocompleteTest3()
        {
<<<<<<< HEAD
            using var ctx = new Bunit.TestContext();
            ctx.Services.AddSingleton<NavigationManager>(new MockNavigationManager());
            var comp = ctx.RenderComponent<AutocompleteTest3>();
            // print the generated html
=======
            var comp = ctx.RenderComponent<AutocompleteTest3>();
>>>>>>> d140566a
            Console.WriteLine(comp.Markup);
            var autocomplete=comp.FindComponent<MudAutocomplete<AutocompleteTest3.State>>().Instance;
            autocomplete.Text.Should().Be("Assam");
        }

        /// <summary>
        /// Autocomplete should show 'Assam' (using state.ToString())
        /// </summary>
        [Test]
        public void AutocompleteTest4()
        {
<<<<<<< HEAD
            using var ctx = new Bunit.TestContext();
            ctx.Services.AddSingleton<NavigationManager>(new MockNavigationManager());
            var comp = ctx.RenderComponent<AutocompleteTest4>();
            // print the generated html
=======
            var comp = ctx.RenderComponent<AutocompleteTest4>();
>>>>>>> d140566a
            Console.WriteLine(comp.Markup);
            var autocomplete = comp.FindComponent<MudAutocomplete<AutocompleteTest4.State>>().Instance;
            autocomplete.Text.Should().Be("Assam");
        }
    }
}<|MERGE_RESOLUTION|>--- conflicted
+++ resolved
@@ -1,10 +1,6 @@
-<<<<<<< HEAD
-﻿using System;
-=======
 ﻿#pragma warning disable 1998
 
 using System;
->>>>>>> d140566a
 using System.Linq;
 using System.Threading.Tasks;
 using Bunit;
@@ -114,14 +110,7 @@
         [Test]
         public void AutocompleteTest3()
         {
-<<<<<<< HEAD
-            using var ctx = new Bunit.TestContext();
-            ctx.Services.AddSingleton<NavigationManager>(new MockNavigationManager());
             var comp = ctx.RenderComponent<AutocompleteTest3>();
-            // print the generated html
-=======
-            var comp = ctx.RenderComponent<AutocompleteTest3>();
->>>>>>> d140566a
             Console.WriteLine(comp.Markup);
             var autocomplete=comp.FindComponent<MudAutocomplete<AutocompleteTest3.State>>().Instance;
             autocomplete.Text.Should().Be("Assam");
@@ -133,14 +122,7 @@
         [Test]
         public void AutocompleteTest4()
         {
-<<<<<<< HEAD
-            using var ctx = new Bunit.TestContext();
-            ctx.Services.AddSingleton<NavigationManager>(new MockNavigationManager());
             var comp = ctx.RenderComponent<AutocompleteTest4>();
-            // print the generated html
-=======
-            var comp = ctx.RenderComponent<AutocompleteTest4>();
->>>>>>> d140566a
             Console.WriteLine(comp.Markup);
             var autocomplete = comp.FindComponent<MudAutocomplete<AutocompleteTest4.State>>().Instance;
             autocomplete.Text.Should().Be("Assam");
