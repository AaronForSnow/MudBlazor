﻿<!DOCTYPE html>
<html>

<head>
    <meta charset="utf-8" />
    <link rel="icon" type="image/png" sizes="32x32" href="_content/MudBlazor.Docs/favicon-32x32.png">
    <meta name="viewport" content="width=device-width, initial-scale=1.0, maximum-scale=1.0, user-scalable=no" />
    <title>MudBlazor</title>
    <base href="/" />
    <link href="https://fonts.googleapis.com/css?family=Roboto:300,400,500,700&display=swap" rel="stylesheet" />
    <link href="_content/MudBlazor/MudBlazor.min.css" rel="stylesheet" />
    <link href="_content/MudBlazor.Docs/MudBlazorDocs.min.css" rel="stylesheet" />
</head>

<body>
    <app>Loading...</app>

    <div id="blazor-error-ui">
        An unhandled error has occurred.
        <a href="" class="reload">Reload</a>
        <a class="dismiss">🗙</a>
    </div>
    <script src="_framework/blazor.webassembly.js"></script>
    <script src="_content/MudBlazor/MudBlazor.min.js"></script>
<<<<<<< HEAD
    <script src="_content/BlazorInputFile/inputfile.js"></script>
=======
    <script src="_content/MudBlazor.Docs/JS/examples.js"></script>
>>>>>>> bb5886f2
</body>

</html><|MERGE_RESOLUTION|>--- conflicted
+++ resolved
@@ -22,11 +22,8 @@
     </div>
     <script src="_framework/blazor.webassembly.js"></script>
     <script src="_content/MudBlazor/MudBlazor.min.js"></script>
-<<<<<<< HEAD
     <script src="_content/BlazorInputFile/inputfile.js"></script>
-=======
     <script src="_content/MudBlazor.Docs/JS/examples.js"></script>
->>>>>>> bb5886f2
 </body>
 
 </html>