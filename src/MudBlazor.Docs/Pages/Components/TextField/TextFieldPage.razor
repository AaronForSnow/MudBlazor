﻿@page "/components/textfield"


<DocsPage>
    <DocsPageHeader Title="Text Field" SubTitle="Text field components are used for receiving user provided information."/>
    <DocsPageContent>
        <DocsPageSection>
            <SectionHeader>
                <Title>Basic Text Field's</Title>
                <Description></Description>
            </SectionHeader>
            <SectionContent Outlined="true">
                <TextFieldBasicExample />
            </SectionContent>
            <SectionSource Code="TextFieldBasicExample" ShowCode="false" GitHubFolderName="TextField" SnippetId="mEFuvNkv09FIbSmx30" />
        </DocsPageSection>
        <DocsPageSection>
            <SectionHeader>
                <Title>Dense</Title>
                <Description>With the <CodeInline>margin</CodeInline> prop you can reduce the text field height.</Description>
            </SectionHeader>
            <SectionContent Outlined="true">
                <TextFieldDenseExample />
            </SectionContent>
            <SectionSource Code="TextFieldDenseExample" ShowCode="false" GitHubFolderName="TextField" />
        </DocsPageSection>
        <DocsPageSection>
            <SectionHeader>
                <Title>Form Props</Title>
                <Description>Required, Disabled, Type, HelperText</Description>
            </SectionHeader>
            <SectionContent Outlined="true">
                <TextFieldFormPropsExample />
            </SectionContent>
            <SectionSource Code="TextFieldFormPropsExample" ShowCode="false" GitHubFolderName="TextField" SnippetId="muPuFDEv106GiSNh21" />
        </DocsPageSection>
        <DocsPageSection>
            <SectionHeader>
                <Title>Adornments</Title>
                <Description>This can be used to add a prefix or a suffix. Text, Icon or Icon Button.</Description>
            </SectionHeader>
            <SectionContent Outlined="true" Class="demo-textfield">
                <TextFieldAdornmentsExample />
            </SectionContent>
            <SectionSource Code="TextFieldAdornmentsExample" ShowCode="false" GitHubFolderName="TextField" />
        </DocsPageSection>

        <DocsPageSection>
            <SectionHeader>
                <Title>Binding Properties of a POCO</Title>
                <Description>
                    The following text fields are bound against the properties of a POCO (Plain old C-Sharp Object). Edit them to see the model change. Reset the model and see the textfields change.
                    <MudAlert Severity="Severity.Info" Dense="true" Class="mt-3">Note: always use two-way bindings (<CodeInline>@("@bind-Value")</CodeInline>) with textfields.</MudAlert>
                </Description>
            </SectionHeader>
            <SectionContent Outlined="true">
                <TextFieldBindingExample />
            </SectionContent>
            <SectionSource Code="TextFieldBindingExample" ShowCode="false" GitHubFolderName="TextField" />
        </DocsPageSection>

        <DocsPageSection>
            <SectionHeader>
                <Title>Binding Value Types vs Nullables</Title>
                <Description>
                    When you bind value types, the the text field will not be empty even if the user hasn't entered a value yet because a value type always has a value, even when unassigned.
                    The two-way-bindable <CodeInline>Value</CodeInline> property will automatically assume the default value of that type  (i.e. <CodeInline>0</CodeInline> for <CodeInline>int</CodeInline>).<br />
                    So if you want your text fields to be empty as long as nothing has been entered yet, use the nullable version of that type (i.e. <CodeInline>int?</CodeInline>).
                </Description>
            </SectionHeader>
            <SectionContent Outlined="true">
                <TextFieldBindingValueTypesExample />
            </SectionContent>
            <SectionSource Code="TextFieldBindingValueTypesExample" ShowCode="false" GitHubFolderName="TextField" />
        </DocsPageSection>

        <DocsPageSection>
            <SectionHeader>
                <Title>Immediate vs Debounced</Title>
                <Description>
<<<<<<< HEAD
                    Per default, <CodeInline>MudTextField</CodeInline> updates the bound value on Enter or when it looses focus. Set <CodeInline>Immediate="true"</CodeInline> to update the value whenever the user types.<br /> 
                    You can also set the <CodeInline>DebounceInterval</CodeInline> parameter to the amount of milliseconds you want to await before updating the bound value. If you need to know when the interval elapses, you can pass an <CodeInline>OnDebounceIntervalElapsed</CodeInline> EventCallback. 
=======
                    Per default, <CodeInline>MudTextField</CodeInline> updates the bound value on Enter or when it looses focus. Set <CodeInline>Immediate="true"</CodeInline> to update the value whenever the user types.<br />
                    You can also set the <CodeInline>DebounceInterval</CodeInline> parameter to the amount of milliseconds you want to await before updating the bound value. If you need to know when the interval elapses, you can pass an <CodeInline>OnDebounceIntervalElapsed</CodeInline> EventCallback.
>>>>>>> d140566a
                    Notice how in this example the debounced text only updates 500 ms after you stop typing.
                </Description>
            </SectionHeader>
            <SectionContent Outlined="true" FullWidth="true">
                <DebouncedTextFieldExample />
            </SectionContent>
            <SectionSource Code="DebouncedTextFieldExample" ShowCode="false" GitHubFolderName="TextField" />
        </DocsPageSection>
        <DocsPageSection>
            <SectionHeader>
                <Title>Multiline</Title>
                <Description></Description>
            </SectionHeader>
            <SectionContent Outlined="true">
                <TextFieldMultilineExample />
            </SectionContent>
            <SectionSource Code="TextFieldMultilineExample" ShowCode="false" GitHubFolderName="TextField" />
        </DocsPageSection>
        <DocsPageSection>
            <SectionHeader>
                <Title>Focus</Title>
                <Description></Description>
            </SectionHeader>
            <SectionContent Outlined="true">
                <TextFieldFocusExample />
            </SectionContent>
            <SectionSource Code="TextFieldFocusExample" ShowCode="false" GitHubFolderName="TextField" />
        </DocsPageSection>
        <DocsPageSection>
            <SectionHeader>
                <Title>Inputs</Title>
                <Description></Description>
            </SectionHeader>
            <SectionContent Outlined="true">
                <TextFieldInputsExample />
            </SectionContent>
            <SectionSource Code="TextFieldInputsExample" ShowCode="false" GitHubFolderName="TextField" SnippetId="GOlYvXOl112JQXoB02" />
        </DocsPageSection>
    </DocsPageContent>
</DocsPage><|MERGE_RESOLUTION|>--- conflicted
+++ resolved
@@ -78,13 +78,8 @@
             <SectionHeader>
                 <Title>Immediate vs Debounced</Title>
                 <Description>
-<<<<<<< HEAD
-                    Per default, <CodeInline>MudTextField</CodeInline> updates the bound value on Enter or when it looses focus. Set <CodeInline>Immediate="true"</CodeInline> to update the value whenever the user types.<br /> 
-                    You can also set the <CodeInline>DebounceInterval</CodeInline> parameter to the amount of milliseconds you want to await before updating the bound value. If you need to know when the interval elapses, you can pass an <CodeInline>OnDebounceIntervalElapsed</CodeInline> EventCallback. 
-=======
                     Per default, <CodeInline>MudTextField</CodeInline> updates the bound value on Enter or when it looses focus. Set <CodeInline>Immediate="true"</CodeInline> to update the value whenever the user types.<br />
                     You can also set the <CodeInline>DebounceInterval</CodeInline> parameter to the amount of milliseconds you want to await before updating the bound value. If you need to know when the interval elapses, you can pass an <CodeInline>OnDebounceIntervalElapsed</CodeInline> EventCallback.
->>>>>>> d140566a
                     Notice how in this example the debounced text only updates 500 ms after you stop typing.
                 </Description>
             </SectionHeader>
