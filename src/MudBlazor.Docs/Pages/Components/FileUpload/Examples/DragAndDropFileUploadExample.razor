﻿@namespace MudBlazor.Docs.Examples
@inject ISnackbar Snackbar
<style>
    .drag-drop-zone {
        display: flex;align-items: center;justify-content: center;transition: all .4s;min-height: 400px;
    }
    .drag-drop-input {
        position: absolute;width: 100%;height: 90%;opacity: 0;cursor:pointer;
        z-index:2;
    }
    .drag-enter {
        box-shadow: var(--mud-elevation-10);
    }
    .list{
        padding:2em;min-width:100%;
    }
</style>

<MudPaper @ondragenter="@(()=>_dragEnterStyle="drag-enter")"
          @ondragleave="@(()=>_dragEnterStyle=null)"
          @ondragend="@(()=>_dragEnterStyle=null)"
          Class=@("drag-drop-zone "+ _dragEnterStyle)>

    <InputFile OnChange="OnInputFileChanged" multiple  class="drag-drop-input" />

    @if (fileNames.Count() == 0)
    {
        <MudText Typo="Typo.h3">Drop and drag files here or click</MudText> 
    }else
    {
        <MudList Style="padding:2em;width:100%;" Dense="true" >
            @foreach (var file in fileNames)
            {
                <MudListItem @key="@file" >
                   <MudChip Color="Color.Dark" 
                            Style="width:60px; overflow:hidden;" 
                            Text="@(file.Split(".").Last())" />
                   @file
                </MudListItem>}
        </MudList>
    }
</MudPaper>

<MudGrid Justify="Justify.Center" Spacing="4">
    <MudItem>
        <MudButton OnClick="Upload" Disabled="@(!fileNames.Any())" Color="Color.Primary" Variant="Variant.Filled">Upload</MudButton>
    </MudItem>
    <MudItem>
        <MudButton OnClick="@fileNames.Clear" Disabled="@(!fileNames.Any())" Color="Color.Error" Variant="Variant.Filled">Clear</MudButton>
    </MudItem>
</MudGrid>


@code { 
<<<<<<< HEAD
    string _dragEnterStyle;
    IList<string> fileNames = new List<string>();

    private void OnInputFileChanged(InputFileChangeEventArgs e)
    {
        var files = e.GetMultipleFiles();
        fileNames = files.Select(f => f.Name).ToList();
    }

    void Upload()
    {
        //Upload the files here
        Snackbar.Configuration.PositionClass = Defaults.Classes.Position.TopCenter;
        Snackbar.Add("TODO: Upload your files!", Severity.Normal);
    }

}
=======
        string _dragEnterStyle;
        IList<string> fileNames = new List<string>();
        void OnInputFileChanged (IFileListEntry[] files)
        {
            fileNames = files.Select(f => f.Name).ToList();
        }
        void Upload()
        {
            //Upload the files here
            Snackbar.Configuration.PositionClass = Defaults.Classes.Position.TopCenter;
            Snackbar.Add("TODO: Upload your files!", Severity.Normal);
        }
      }
>>>>>>> 3b7a4d27
<|MERGE_RESOLUTION|>--- conflicted
+++ resolved
@@ -52,36 +52,17 @@
 
 
 @code { 
-<<<<<<< HEAD
     string _dragEnterStyle;
     IList<string> fileNames = new List<string>();
-
-    private void OnInputFileChanged(InputFileChangeEventArgs e)
+    void OnInputFileChanged(InputFileChangeEventArgs e)
     {
         var files = e.GetMultipleFiles();
         fileNames = files.Select(f => f.Name).ToList();
     }
-
     void Upload()
     {
         //Upload the files here
         Snackbar.Configuration.PositionClass = Defaults.Classes.Position.TopCenter;
         Snackbar.Add("TODO: Upload your files!", Severity.Normal);
     }
-
-}
-=======
-        string _dragEnterStyle;
-        IList<string> fileNames = new List<string>();
-        void OnInputFileChanged (IFileListEntry[] files)
-        {
-            fileNames = files.Select(f => f.Name).ToList();
-        }
-        void Upload()
-        {
-            //Upload the files here
-            Snackbar.Configuration.PositionClass = Defaults.Classes.Position.TopCenter;
-            Snackbar.Add("TODO: Upload your files!", Severity.Normal);
-        }
-      }
->>>>>>> 3b7a4d27
+}