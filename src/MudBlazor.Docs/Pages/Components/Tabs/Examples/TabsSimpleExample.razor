﻿@namespace MudBlazor.Docs.Examples

<<<<<<< HEAD

<MudTabs @ref="tabs" Elevation="1">
    <MudTabPanel @ref="panel01" Text="Item One" ID='"pn_one"'>
        <MudText>Item One</MudText>
    </MudTabPanel>
    <MudTabPanel @ref="panel02" Text="Item Two" ID='"pn_two"'>
        <MudText>Item Two</MudText>
    </MudTabPanel>
    <MudTabPanel @ref="panel03" Text="Item Three" ID='"pn_three"'>
        <MudText>Item Three</MudText>
    </MudTabPanel>
</MudTabs>

<MudText>Set Active by Index:</MudText>
<MudButton Variant="@Variant.Filled" OnClick="() => Activate(0)">Index 0</MudButton>
<MudButton Variant="@Variant.Filled" OnClick="() => Activate(1)">Index 1</MudButton>
<MudButton Variant="@Variant.Filled" OnClick="() => Activate(2)">Index 2</MudButton>

<MudText>Set Active by Instance Reference:</MudText>
<MudButton Variant="@Variant.Filled" OnClick="() => Activate(panel01)">Item One</MudButton>
<MudButton Variant="@Variant.Filled" OnClick="() => Activate(panel02)">Item Two</MudButton>
<MudButton Variant="@Variant.Filled" OnClick="() => Activate(panel03)">Item Three</MudButton>

<MudText>Set Active by TabPanel ID:</MudText>
<MudButton Variant="@Variant.Filled" OnClick='() => Activate("pn_one")'>ID 'on_one'</MudButton>
<MudButton Variant="@Variant.Filled" OnClick='() => Activate("pn_two")'>ID 'pn_two'</MudButton>
<MudButton Variant="@Variant.Filled" OnClick='() => Activate("pn_three")'>ID 'pn_three'</MudButton>

@code { MudTabs tabs;
    MudTabPanel panel01;
    MudTabPanel panel02;
    MudTabPanel panel03;


    void Activate(int index)
    {
        tabs.ActivatePanel(index);
    }

    void Activate(MudTabPanel panel)
    {
        tabs.ActivatePanel(panel);
    }

    void Activate(object id)
    {
        tabs.ActivatePanel(id);
    } 

    }
=======
<MudTabs Elevation="1">
    <MudTabPanel Text="Item One">
        <MudText>Item One</MudText>
    </MudTabPanel>
    <MudTabPanel Text="Item Two">
        <MudText>Item Two</MudText>
    </MudTabPanel>
    <MudTabPanel Text="Item Three">
        <MudText>Item Three</MudText>
    </MudTabPanel>
</MudTabs>
>>>>>>> ce154198
<|MERGE_RESOLUTION|>--- conflicted
+++ resolved
@@ -1,57 +1,5 @@
 ﻿@namespace MudBlazor.Docs.Examples
 
-<<<<<<< HEAD
-
-<MudTabs @ref="tabs" Elevation="1">
-    <MudTabPanel @ref="panel01" Text="Item One" ID='"pn_one"'>
-        <MudText>Item One</MudText>
-    </MudTabPanel>
-    <MudTabPanel @ref="panel02" Text="Item Two" ID='"pn_two"'>
-        <MudText>Item Two</MudText>
-    </MudTabPanel>
-    <MudTabPanel @ref="panel03" Text="Item Three" ID='"pn_three"'>
-        <MudText>Item Three</MudText>
-    </MudTabPanel>
-</MudTabs>
-
-<MudText>Set Active by Index:</MudText>
-<MudButton Variant="@Variant.Filled" OnClick="() => Activate(0)">Index 0</MudButton>
-<MudButton Variant="@Variant.Filled" OnClick="() => Activate(1)">Index 1</MudButton>
-<MudButton Variant="@Variant.Filled" OnClick="() => Activate(2)">Index 2</MudButton>
-
-<MudText>Set Active by Instance Reference:</MudText>
-<MudButton Variant="@Variant.Filled" OnClick="() => Activate(panel01)">Item One</MudButton>
-<MudButton Variant="@Variant.Filled" OnClick="() => Activate(panel02)">Item Two</MudButton>
-<MudButton Variant="@Variant.Filled" OnClick="() => Activate(panel03)">Item Three</MudButton>
-
-<MudText>Set Active by TabPanel ID:</MudText>
-<MudButton Variant="@Variant.Filled" OnClick='() => Activate("pn_one")'>ID 'on_one'</MudButton>
-<MudButton Variant="@Variant.Filled" OnClick='() => Activate("pn_two")'>ID 'pn_two'</MudButton>
-<MudButton Variant="@Variant.Filled" OnClick='() => Activate("pn_three")'>ID 'pn_three'</MudButton>
-
-@code { MudTabs tabs;
-    MudTabPanel panel01;
-    MudTabPanel panel02;
-    MudTabPanel panel03;
-
-
-    void Activate(int index)
-    {
-        tabs.ActivatePanel(index);
-    }
-
-    void Activate(MudTabPanel panel)
-    {
-        tabs.ActivatePanel(panel);
-    }
-
-    void Activate(object id)
-    {
-        tabs.ActivatePanel(id);
-    } 
-
-    }
-=======
 <MudTabs Elevation="1">
     <MudTabPanel Text="Item One">
         <MudText>Item One</MudText>
@@ -62,5 +10,4 @@
     <MudTabPanel Text="Item Three">
         <MudText>Item Three</MudText>
     </MudTabPanel>
-</MudTabs>
->>>>>>> ce154198
+</MudTabs>