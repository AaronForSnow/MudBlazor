﻿@page "/components/tabs"

<DocsPage>
    <DocsPageHeader Title="Tabs" />
    <DocsPageContent>
        <DocsPageSection>
            <SectionHeader>
                <Title>Simple Tabs</Title>
                <Description></Description>
            </SectionHeader>
            <SectionContent DarkenBackground="true" FullWidth="true" Class="demo-tabs">
                <TabsSimpleExample />
            </SectionContent>
            <SectionSource Code="TabsSimpleExample" GitHubFolderName="Tabs" SnippetId="GuvElNak45XhMzA005" />
        </DocsPageSection>
        <DocsPageSection>
            <SectionHeader>
                <Title>Disabled Tabs</Title>
                <Description></Description>
            </SectionHeader>
            <SectionContent DarkenBackground="true" DisplayFlex="true">
                <TabsDisabledExample />
            </SectionContent>
            <SectionSource Code="TabsDisabledExample" GitHubFolderName="Tabs" SnippetId="cObuFNYO45faVyK139" />
        </DocsPageSection>
        <DocsPageSection>
            <SectionHeader>
                <Title>Centered</Title>
                <Description></Description>
            </SectionHeader>
            <SectionContent DarkenBackground="true" FullWidth="true">
                <TabsCenteredExample />
            </SectionContent>
            <SectionSource Code="TabsCenteredExample" GitHubFolderName="Tabs" SnippetId="GOPuPZaa46Uekr3S09" />
        </DocsPageSection>
        <DocsPageSection>
            <SectionHeader>
                <Title>Vertical</Title>
                <Description></Description>
            </SectionHeader>
            <SectionContent DarkenBackground="true" FullWidth="true" Class="demo-tabs">
                <TabsVerticalExample />
            </SectionContent>
            <SectionSource Code="TabsVerticalExample" GitHubFolderName="Tabs" SnippetId="cEbkPjOY46xKaC9o38" />
        </DocsPageSection>
        <DocsPageSection>
            <SectionHeader>
                <Title>Custom Tabs Placement</Title>
                <Description></Description>
            </SectionHeader>
            <SectionContent DarkenBackground="true" FullWidth="true" Class="demo-tabs">
                <TabsPlacementExample />
            </SectionContent>
            <SectionSource Code="TabsPlacementExample" GitHubFolderName="Tabs" SnippetId="" />
        </DocsPageSection>
        <DocsPageSection>
            <SectionHeader>
                <Title>Icon Tabs</Title>
                <Description>Can be used with Icons only or combined with text.</Description>
            </SectionHeader>
            <SectionContent DarkenBackground="true" DisplayFlex="true">
                <TabsIconExample />
            </SectionContent>
            <SectionSource Code="TabsIconExample" ShowCode="false" GitHubFolderName="Tabs" SnippetId="QkvEFXuO47zds3aZ17" />
            <SectionContent DarkenBackground="true" DisplayFlex="true">
                <TabsIconAndTextExample />
            </SectionContent>
            <SectionSource Code="TabsIconAndTextExample" GitHubFolderName="Tabs" SnippetId="wEvaFNOY47uwfstO59" />
        </DocsPageSection>
        <DocsPageSection>
            <SectionHeader>
                <Title>With Badges</Title>
                <Description>Displaying some important notification</Description>
            </SectionHeader>
            <SectionContent DarkenBackground="true">
                <TabsWithBagdesExample />
            </SectionContent>
            <SectionSource Code="TabsWithBagdesExample" ShowCode="false" GitHubFolderName="Tabs" SnippetId="QkvEFXuO47zds3aZ18" />
        </DocsPageSection>
        <DocsPageSection>
            <SectionHeader>
                <Title>Colors</Title>
                <Description>Theme based color options</Description>
            </SectionHeader>
            <SectionContent DarkenBackground="true">
                <TabsColorsExample />
            </SectionContent>
            <SectionSource Code="TabsColorsExample" ShowCode="false" GitHubFolderName="Tabs" SnippetId="QkvEFXuO47zds3aZ19" />
        </DocsPageSection>
        <DocsPageSection>
            <SectionHeader>
                <Title>Set Active Panel</Title>
            </SectionHeader>
            <SectionContent DarkenBackground="true">
                <TabsSetActiveExample />
            </SectionContent>
<<<<<<< HEAD
            <SectionSource Code="TabsBindingExample" ShowCode="false" GitHubFolderName="Tabs" />
=======
            <SectionSource Code="TabsSetActiveExample" ShowCode="false" GitHubFolderName="Tabs" />
>>>>>>> 34c85e9b
        </DocsPageSection>
    </DocsPageContent>
</DocsPage><|MERGE_RESOLUTION|>--- conflicted
+++ resolved
@@ -94,11 +94,7 @@
             <SectionContent DarkenBackground="true">
                 <TabsSetActiveExample />
             </SectionContent>
-<<<<<<< HEAD
-            <SectionSource Code="TabsBindingExample" ShowCode="false" GitHubFolderName="Tabs" />
-=======
             <SectionSource Code="TabsSetActiveExample" ShowCode="false" GitHubFolderName="Tabs" />
->>>>>>> 34c85e9b
         </DocsPageSection>
     </DocsPageContent>
 </DocsPage>