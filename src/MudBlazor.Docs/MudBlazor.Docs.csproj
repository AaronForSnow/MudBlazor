--- conflicted
+++ resolved
@@ -87,16 +87,9 @@
   </Target>
 
   <!--Packages-->
-  <ItemGroup>
-<<<<<<< HEAD
     <PackageReference Include="FluentValidation" Version="10.3.0" />
     <PackageReference Include="Microsoft.AspNetCore.Components" Version="6.0.0-rc.1.*" />
     <PackageReference Include="Microsoft.AspNetCore.Components.Web" Version="6.0.0-rc.1.*" />
-=======
-    <PackageReference Include="FluentValidation" Version="10.3.3" />
-    <PackageReference Include="Microsoft.AspNetCore.Components" Version="5.0.10" />
-    <PackageReference Include="Microsoft.AspNetCore.Components.Web" Version="5.0.10" />
->>>>>>> 8924afea
     <PackageReference Include="Microsoft.AspNetCore.WebUtilities" Version="2.2.0" />
     <PackageReference Include="Toolbelt.Blazor.HeadElement" Version="6.0.0" />
   </ItemGroup>
