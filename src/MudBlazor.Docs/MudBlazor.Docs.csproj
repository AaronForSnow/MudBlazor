<Project Sdk="Microsoft.NET.Sdk.Razor">

  <PropertyGroup>
    <TargetFramework>net5.0</TargetFramework>
    <RazorLangVersion>3.0</RazorLangVersion>
    <IsPackable>false</IsPackable>
  </PropertyGroup>

  <PropertyGroup Condition="'$(Configuration)|$(Platform)'=='Debug|AnyCPU'">
    <DefineConstants>DEBUG;TRACE</DefineConstants>
  </PropertyGroup>

  <PropertyGroup Condition="'$(Configuration)|$(Platform)'=='Release|AnyCPU'">
    <DefineConstants>TRACE;LIVESHARP_DISABLE</DefineConstants>
  </PropertyGroup>

  <ItemGroup>
    <EmbeddedResource Include="Data\Elements.json" />
  </ItemGroup>


  <ItemGroup>
    <PackageReference Include="LiveSharp" Version="1.6.33" />
<<<<<<< HEAD
    <PackageReference Include="Microsoft.AspNetCore.Components" Version="5.0.0" />
    <PackageReference Include="Microsoft.AspNetCore.Components.Web" Version="5.0.0" />
=======
    <PackageReference Include="Microsoft.AspNetCore.Components" Version="3.1.10" />
    <PackageReference Include="Microsoft.AspNetCore.Components.Web" Version="3.1.10" />
>>>>>>> adff6c0f
    <PackageReference Include="Newtonsoft.Json" Version="12.0.3" />
    <PackageReference Include="Toolbelt.Blazor.HeadElement" Version="5.0.0" />
  </ItemGroup>

  <ItemGroup>
    <ProjectReference Include="..\MudBlazor\MudBlazor.csproj" />
  </ItemGroup>

  <Target Name="PreBuild" BeforeTargets="PreBuildEvent">
    <!--<Exec Command="$(SolutionDir)MudBlazor.Docs.Compiler\bin\Debug\netcoreapp3.1\MudBlazor.Docs.Compiler.exe" />-->
  </Target>

  <Target Name="FileWatch" BeforeTargets="_CoreCollectWatchItems">
    <ItemGroup>
      <FileWatch Include="**\*.razor;" Exclude="node_modules\**\*;obj\**\*;bin\**\*" />
      <Watch Include="%(FileWatch.FullPath)" />
    </ItemGroup>
  </Target>
  
</Project><|MERGE_RESOLUTION|>--- conflicted
+++ resolved
@@ -21,13 +21,8 @@
 
   <ItemGroup>
     <PackageReference Include="LiveSharp" Version="1.6.33" />
-<<<<<<< HEAD
     <PackageReference Include="Microsoft.AspNetCore.Components" Version="5.0.0" />
     <PackageReference Include="Microsoft.AspNetCore.Components.Web" Version="5.0.0" />
-=======
-    <PackageReference Include="Microsoft.AspNetCore.Components" Version="3.1.10" />
-    <PackageReference Include="Microsoft.AspNetCore.Components.Web" Version="3.1.10" />
->>>>>>> adff6c0f
     <PackageReference Include="Newtonsoft.Json" Version="12.0.3" />
     <PackageReference Include="Toolbelt.Blazor.HeadElement" Version="5.0.0" />
   </ItemGroup>
@@ -47,4 +42,4 @@
     </ItemGroup>
   </Target>
   
-</Project>+</Project>
