--- conflicted
+++ resolved
@@ -87,16 +87,10 @@
                             .AddItem("Menu", typeof(MudMenu))
                             .AddItem("Nav Menu", typeof(MudNavMenu))
                             .AddItem("Tabs", typeof(MudTabs))
-<<<<<<< HEAD
-                            .AddNavGroup("Pickers", false, new DocsComponents()
-                                .AddItem("Date Picker", typeof(MudDatePicker))
-                                .AddItem("Time Picker", typeof(MudTimePicker)))
-=======
                                 .AddNavGroup("Pickers", false, new DocsComponents()
                                     .AddItem("Date Picker", typeof(MudDatePicker))
                                     .AddItem("Time Picker", typeof(MudTimePicker))
                                 )
->>>>>>> fe5b1ddc
                             .AddItem("Progress", typeof(MudProgressCircular))
                             .AddItem("Dialog", typeof(MudDialog))
                             .AddItem("Snackbar", typeof(MudSnackbarProvider))
